package permissionsql

import (
	"errors"
	"log"
	"math/rand"
	"net/http"
	"time"

<<<<<<< HEAD
	"github.com/xyproto/cookie"      // For cookies
	"github.com/xyproto/pinterface"  // For interfaces
	db "github.com/xyproto/simplemaria" // MariaDB/MySQL database wrapper
=======
	"github.com/vgoltv/db"            // MariaDB/MySQL database wrapper
	"github.com/xyproto/permissions2" // For cookies
>>>>>>> ff85634f
)

const (
	// username:password@host:port/database
	defaultConnectionString = "localhost:3306/"
)

var (
	minConfirmationCodeLength = 20 // minimum length of the confirmation code
)

type UserState struct {
	users             *db.HashMap // Hash map of users, with several different fields per user ("loggedin", "confirmed", "email" etc)
	usernames         *db.Set     // A list of all usernames, for easy enumeration
	unconfirmed       *db.Set     // A list of unconfirmed usernames, for easy enumeration
	host              *db.Host    // A database host
	cookieSecret      string      // Secret for storing secure cookies
	cookieTime        int64       // How long a cookie should last, in seconds
	passwordAlgorithm string      // The hashing algorithm to utilize default: "bcrypt+" allowed: ("sha256", "bcrypt", "bcrypt+")
}

// Create a new *UserState that can be used for managing users.
// The random number generator will be seeded after generating the cookie secret.
// A Host* for the local MariaDB/MySQL server will be created.
func NewUserStateSimple() *UserState {
	// connection string | initialize random generator after generating the cookie secret
	return NewUserState(defaultConnectionString, true)
}

// Create a new *UserState that can be used for managing users.
// connectionString may be on the form "username:password@host:port/database".
// If randomseed is true, the random number generator will be seeded after generating the cookie secret (true is a good default value).
func NewUserStateWithDSN(connectionString string, database_name string, randomseed bool) *UserState {
	// Test connection
	if err := db.TestConnectionHostWithDSN(connectionString); err != nil {
		log.Fatalln(err.Error())
	}

	host := db.NewHostWithDSN(connectionString, database_name)

	state := new(UserState)

	state.users = db.NewHashMap(host, "users")
	state.usernames = db.NewSet(host, "usernames")
	state.unconfirmed = db.NewSet(host, "unconfirmed")

	state.host = host

	// For the secure cookies
	// This must happen before the random seeding, or
	// else people will have to log in again after every server restart
	state.cookieSecret = permissions.RandomCookieFriendlyString(30)

	// Seed the random number generator
	if randomseed {
		rand.Seed(time.Now().UnixNano())
	}

	// Cookies lasts for 24 hours by default. Specified in seconds.
	state.cookieTime = 3600 * 24

	// Default password hashing algorithm is "bcrypt+", which is the same as
	// "bcrypt", but with backwards compatibility for checking sha256 hashes.
	state.passwordAlgorithm = "bcrypt+" // "bcrypt+", "bcrypt" or "sha256"

	if err := host.Ping(); err != nil {
		defer host.Close()
		log.Fatalf("Error when pinging %s: %s\n", connectionString, err.Error())
	}

	return state
}

// Create a new *UserState that can be used for managing users.
// connectionString may be on the form "username:password@host:port/database".
// If randomseed is true, the random number generator will be seeded after generating the cookie secret (true is a good default value).
func NewUserState(connectionString string, randomseed bool) *UserState {
	// Test connection
	if err := db.TestConnectionHost(connectionString); err != nil {
		log.Fatalln(err.Error())
	}

	host := db.NewHost(connectionString)

	state := new(UserState)

	state.users = db.NewHashMap(host, "users")
	state.usernames = db.NewSet(host, "usernames")
	state.unconfirmed = db.NewSet(host, "unconfirmed")

	state.host = host

	// For the secure cookies
	// This must happen before the random seeding, or
	// else people will have to log in again after every server restart
	state.cookieSecret = cookie.RandomCookieFriendlyString(30)

	// Seed the random number generator
	if randomseed {
		rand.Seed(time.Now().UnixNano())
	}

	// Cookies lasts for 24 hours by default. Specified in seconds.
	state.cookieTime = 3600 * 24

	// Default password hashing algorithm is "bcrypt+", which is the same as
	// "bcrypt", but with backwards compatibility for checking sha256 hashes.
	state.passwordAlgorithm = "bcrypt+" // "bcrypt+", "bcrypt" or "sha256"

	if err := host.Ping(); err != nil {
		defer host.Close()
		log.Fatalf("Error when pinging %s: %s\n", connectionString, err.Error())
	}

	return state
}

// Get the database host
func (state *UserState) Host() pinterface.IHost {
	return state.host
}

// Close the connection to the database host
func (state *UserState) Close() {
	state.host.Close()
}

// Check if the current user is logged in and has user rights.
func (state *UserState) UserRights(req *http.Request) bool {
	username, err := state.UsernameCookie(req)
	if err != nil {
		return false
	}
	return state.IsLoggedIn(username)
}

// Check if the given username exists.
func (state *UserState) HasUser(username string) bool {
	val, err := state.usernames.Has(username)
	if err != nil {
		// This happened at concurrent connections before introducing the connection pool
		panic("ERROR: Lost connection to database?")
	}
	return val
}

// Return the boolean value for a given username and fieldname.
// If the user or field is missing, false will be returned.
// Useful for states where it makes sense that the returned value is not true
// unless everything is in order.
func (state *UserState) BooleanField(username, fieldname string) bool {
	hasUser := state.HasUser(username)
	if !hasUser {
		return false
	}
	value, err := state.users.Get(username, fieldname)
	if err != nil {
		return false
	}
	return value == "true"
}

// Store a boolean value for the given username and custom fieldname.
func (state *UserState) SetBooleanField(username, fieldname string, val bool) {
	strval := "false"
	if val {
		strval = "true"
	}
	state.users.Set(username, fieldname, strval)
}

// Check if the given username is confirmed.
func (state *UserState) IsConfirmed(username string) bool {
	return state.BooleanField(username, "confirmed")
}

// Checks if the given username is logged in.
func (state *UserState) IsLoggedIn(username string) bool {
	if !state.HasUser(username) {
		return false
	}
	status, err := state.users.Get(username, "loggedin")
	if err != nil {
		// Returns "no" if the status can not be retrieved
		return false
	}
	return status == "true"
}

// Check if the current user is logged in and has administrator rights.
func (state *UserState) AdminRights(req *http.Request) bool {
	username, err := state.UsernameCookie(req)
	if err != nil {
		return false
	}
	return state.IsLoggedIn(username) && state.IsAdmin(username)
}

// Check if the given username is an administrator.
func (state *UserState) IsAdmin(username string) bool {
	if !state.HasUser(username) {
		return false
	}
	status, err := state.users.Get(username, "admin")
	if err != nil {
		return false
	}
	return status == "true"
}

// Retrieve the username that is stored in a cookie in the browser, if available.
func (state *UserState) UsernameCookie(req *http.Request) (string, error) {
	username, ok := cookie.SecureCookie(req, "user", state.cookieSecret)
	if ok && (username != "") {
		return username, nil
	}
	return "", errors.New("Could not retrieve the username from browser cookie")
}

// Store the given username in a cookie in the browser, if possible.
// The user must exist.
func (state *UserState) SetUsernameCookie(w http.ResponseWriter, username string) error {
	if username == "" {
		return errors.New("Can't set cookie for empty username")
	}
	if !state.HasUser(username) {
		return errors.New("Can't store cookie for non-existsing user")
	}
	// Create a cookie that lasts for a while ("timeout" seconds),
	// this is the equivivalent of a session for a given username.
	cookie.SetSecureCookiePath(w, "user", username, state.cookieTime, "/", state.cookieSecret)
	return nil
}

// Get a list of all usernames.
func (state *UserState) AllUsernames() ([]string, error) {
	return state.usernames.GetAll()
}

// Get the email for the given username.
func (state *UserState) Email(username string) (string, error) {
	return state.users.Get(username, "email")
}

// Get the password hash for the given username.
func (state *UserState) PasswordHash(username string) (string, error) {
	return state.users.Get(username, "password")
}

// Get all registered users that are not yet confirmed.
func (state *UserState) AllUnconfirmedUsernames() ([]string, error) {
	return state.unconfirmed.GetAll()
}

// Get the confirmation code for a specific user.
func (state *UserState) ConfirmationCode(username string) (string, error) {
	return state.users.Get(username, "confirmationCode")
}

// Get the users HashMap.
func (state *UserState) Users() pinterface.IHashMap {
	return state.users
}

// Add a user that is registered but not confirmed.
func (state *UserState) AddUnconfirmed(username, confirmationCode string) {
	state.unconfirmed.Add(username)
	state.users.Set(username, "confirmationCode", confirmationCode)
}

// Remove a user that is registered but not confirmed.
func (state *UserState) RemoveUnconfirmed(username string) {
	state.unconfirmed.Del(username)
	state.users.DelKey(username, "confirmationCode")
}

// Mark a user as confirmed.
func (state *UserState) MarkConfirmed(username string) {
	state.users.Set(username, "confirmed", "true")
}

// Remove user and login status.
func (state *UserState) RemoveUser(username string) {
	state.usernames.Del(username)
	// Remove additional data as well
	//state.users.DelKey(username, "loggedin")
	state.users.Del(username)
}

// Mark user as an administrator.
func (state *UserState) SetAdminStatus(username string) {
	state.users.Set(username, "admin", "true")
}

// Mark user as a regular user.
func (state *UserState) RemoveAdminStatus(username string) {
	state.users.Set(username, "admin", "false")
}

// Creates a user from the username and password hash, does not check for rights.
func (state *UserState) addUserUnchecked(username, passwordHash, email string) {
	// Add the user
	state.usernames.Add(username)

	// Add password and email
	state.users.Set(username, "password", passwordHash)
	state.users.Set(username, "email", email)

	// Addditional fields
	additionalfields := []string{"loggedin", "confirmed", "admin"}
	for _, fieldname := range additionalfields {
		state.users.Set(username, fieldname, "false")
	}
}

// Creates a user and hashes the password, does not check for rights.
// The given data must be valid.
func (state *UserState) AddUser(username, password, email string) {
	passwordHash := state.HashPassword(username, password)
	state.addUserUnchecked(username, passwordHash, email)
}

// Mark the user as logged in. Use the Login function instead, unless cookies are not involved.
func (state *UserState) SetLoggedIn(username string) {
	state.users.Set(username, "loggedin", "true")
}

// Mark the user as logged out.
func (state *UserState) SetLoggedOut(username string) {
	state.users.Set(username, "loggedin", "false")
}

// Convenience function for logging a user in and storing the username in a cookie.
// Returns an error if the cookie could not be set.
func (state *UserState) Login(w http.ResponseWriter, username string) error {
	state.SetLoggedIn(username)
	return state.SetUsernameCookie(w, username)
}

// Try to clear the user cookie by setting it to expired.
// Some browsers *may* be configured to keep cookies even after this.
func (state *UserState) ClearCookie(w http.ResponseWriter) {
	cookie.ClearCookie(w, "user", "/")
}

// Convenience function for logging a user out.
func (state *UserState) Logout(username string) {
	state.SetLoggedOut(username)
}

// Convenience function that will return a username (from the browser cookie) or an empty string.
func (state *UserState) Username(req *http.Request) string {
	username, err := state.UsernameCookie(req)
	if err != nil {
		return ""
	}
	return username
}

// Get how long a login cookie should last, in seconds.
func (state *UserState) CookieTimeout(username string) int64 {
	return state.cookieTime
}

// Set how long a login cookie should last, in seconds.
func (state *UserState) SetCookieTimeout(cookieTime int64) {
	state.cookieTime = cookieTime
}

// Get the current password hashing algorithm.
func (state *UserState) PasswordAlgo() string {
	return state.passwordAlgorithm
}

// Set the password hashing algorithm that should be used.
// The default is "bcrypt+".
// Possible values are:
//    bcrypt  -> Store and check passwords with the bcrypt hash.
//    sha256  -> Store and check passwords with the sha256 hash.
//    bcrypt+ -> Store passwords with bcrypt, but check with both
//               bcrypt and sha256, for backwards compatibility
//               with old passwords that has been stored as sha256.
func (state *UserState) SetPasswordAlgo(algorithm string) error {
	switch algorithm {
	case "sha256", "bcrypt", "bcrypt+":
		state.passwordAlgorithm = algorithm
	default:
		return errors.New("Permissions: " + algorithm + " is an unsupported encryption algorithm")
	}
	return nil
}

// Hash the password (takes a username as well, it can be used for salting).
func (state *UserState) HashPassword(username, password string) string {
	switch state.passwordAlgorithm {
	case "sha256":
		return string(hash_sha256(state.cookieSecret, username, password))
	case "bcrypt", "bcrypt+":
		return string(hash_bcrypt(password))
	}
	// Only valid password algorithms should be allowed to set
	return ""
}

// Return the stored hash, or an empty byte slice.
func (state *UserState) stored_hash(username string) []byte {
	hashString, err := state.PasswordHash(username)
	if err != nil {
		return []byte{}
	}
	return []byte(hashString)
}

// Check if a password is correct. username is needed because it is part of the hash.
func (state *UserState) CorrectPassword(username, password string) bool {

	if !state.HasUser(username) {
		return false
	}

	// Retrieve the stored password hash
	hash := state.stored_hash(username)
	if len(hash) == 0 {
		return false
	}

	// Check the password with the right password algorithm
	switch state.passwordAlgorithm {
	case "sha256":
		return correct_sha256(hash, state.cookieSecret, username, password)
	case "bcrypt":
		return correct_bcrypt(hash, password)
	case "bcrypt+": // for backwards compatibility with sha256
		if is_sha256(hash) && correct_sha256(hash, state.cookieSecret, username, password) {
			return true
		} else {
			return correct_bcrypt(hash, password)
		}
	}
	return false
}

// Goes through all the confirmationCodes of all the unconfirmed users
// and checks if this confirmationCode already is in use.
func (state *UserState) AlreadyHasConfirmationCode(confirmationCode string) bool {
	unconfirmedUsernames, err := state.AllUnconfirmedUsernames()
	if err != nil {
		return false
	}
	for _, aUsername := range unconfirmedUsernames {
		aConfirmationCode, err := state.ConfirmationCode(aUsername)
		if err != nil {
			// If the confirmation code can not be found, that's okay too
			return false
		}
		if confirmationCode == aConfirmationCode {
			// Found it
			return true
		}
	}
	return false
}

// Given a unique confirmation code, find the corresponding username.
func (state *UserState) FindUserByConfirmationCode(confirmationcode string) (string, error) {
	unconfirmedUsernames, err := state.AllUnconfirmedUsernames()
	if err != nil {
		return "", errors.New("All existing users are already confirmed.")
	}

	// Find the username by looking up the confirmationcode on unconfirmed users
	username := ""
	for _, aUsername := range unconfirmedUsernames {
		aConfirmationCode, err := state.ConfirmationCode(aUsername)
		if err != nil {
			// If the confirmation code can not be found, just skip this one
			continue
		}
		if confirmationcode == aConfirmationCode {
			// Found the right user
			username = aUsername
			break
		}
	}

	// Check that the user is there
	if username == "" {
		return username, errors.New("The confirmation code is no longer valid.")
	}
	hasUser := state.HasUser(username)
	if !hasUser {
		return username, errors.New("The user that is to be confirmed no longer exists.")
	}

	return username, nil
}

// Remove the username from the list of unconfirmed users and mark the user as confirmed.
func (state *UserState) Confirm(username string) {
	// Remove from the list of unconfirmed usernames
	state.RemoveUnconfirmed(username)

	// Mark user as confirmed
	state.MarkConfirmed(username)
}

// Take a confirmation code and mark the corresponding unconfirmed user as confirmed.
func (state *UserState) ConfirmUserByConfirmationCode(confirmationcode string) error {
	if username, err := state.FindUserByConfirmationCode(confirmationcode); err != nil {
		return err
	} else {
		state.Confirm(username)
	}
	return nil
}

// Set the minimum length of the user confirmation code. The default is 20.
func (state *UserState) SetMinimumConfirmationCodeLength(length int) {
	minConfirmationCodeLength = length
}

// Generate a unique confirmation code that can be used for confirming users.
func (state *UserState) GenerateUniqueConfirmationCode() (string, error) {
	const maxConfirmationCodeLength = 100 // when are the generated confirmation codes unreasonably long
	length := minConfirmationCodeLength
	confirmationCode := cookie.RandomHumanFriendlyString(length)
	for state.AlreadyHasConfirmationCode(confirmationCode) {
		// Increase the length of the confirmationCode random string every time there is a collision
		length++
		confirmationCode = cookie.RandomHumanFriendlyString(length)
		if length > maxConfirmationCodeLength {
			// This should never happen
			return confirmationCode, errors.New("Too many generated confirmation codes are not unique!")
		}
	}
	return confirmationCode, nil
}

// Check that the given username and password are different.
// Also check if the chosen username only contains letters, numbers and/or underscore.
// Use the "CorrectPassword" function for checking if the password is correct.
func ValidUsernamePassword(username, password string) error {
	const allowed_letters = "abcdefghijklmnopqrstuvwxyzæøåABCDEFGHIJKLMNOPQRSTUVWXYZÆØÅ_0123456789"
NEXT:
	for _, letter := range username {
		for _, allowedLetter := range allowed_letters {
			if letter == allowedLetter {
				continue NEXT // check the next letter in the username
			}
		}
		return errors.New("Only letters, numbers and underscore are allowed in usernames.")
	}
	if username == password {
		return errors.New("Username and password must be different, try another password.")
	}
	return nil
}

// Return a struct for creating datastructures
func (state *UserState) Creator() pinterface.ICreator {
	return db.NewCreator(state.host)
}<|MERGE_RESOLUTION|>--- conflicted
+++ resolved
@@ -7,14 +7,9 @@
 	"net/http"
 	"time"
 
-<<<<<<< HEAD
-	"github.com/xyproto/cookie"      // For cookies
-	"github.com/xyproto/pinterface"  // For interfaces
+	"github.com/xyproto/cookie"         // For cookies
+	"github.com/xyproto/pinterface"     // For interfaces
 	db "github.com/xyproto/simplemaria" // MariaDB/MySQL database wrapper
-=======
-	"github.com/vgoltv/db"            // MariaDB/MySQL database wrapper
-	"github.com/xyproto/permissions2" // For cookies
->>>>>>> ff85634f
 )
 
 const (
@@ -66,7 +61,7 @@
 	// For the secure cookies
 	// This must happen before the random seeding, or
 	// else people will have to log in again after every server restart
-	state.cookieSecret = permissions.RandomCookieFriendlyString(30)
+	state.cookieSecret = cookie.RandomCookieFriendlyString(30)
 
 	// Seed the random number generator
 	if randomseed {
